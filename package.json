{
  "name": "chartjs-node-canvas",
<<<<<<< HEAD
  "version": "1.1.5",
=======
  "version": "1.1.3",
>>>>>>> d9aa02d2
  "description": "A node renderer for Chart.js using canvas.",
  "main": "./dist/index.js",
  "types": "./dist/index.d.ts",
  "scripts": {
    "build": "tsc",
    "test": "mocha --opts ./mocha.opts dist/**/*.spec.js",
    "debug-test": "node --inspect-brk=33295 --nolazy node_modules/mocha/bin/_mocha --opts ./mocha.opts dist/**/*.spec.js",
    "watch-build": "tsc --watch",
    "watch-test": "mocha --watch --opts ./mocha.opts dist/**/*.spec.js"
  },
  "bugs": {
    "url": "https://github.com/SeanSobey/ChartjsNodeCanvas/issues",
    "email": "sean.m.sobey@gmail.com"
  },
  "author": {
    "name": "Sean Sobey",
    "email": "sean.m.sobey@gmail.com"
  },
  "homepage": "https://github.com/SeanSobey/ChartjsNodeCanvas",
  "repository": {
    "type": "git",
    "url": "https://github.com/SeanSobey/ChartjsNodeCanvas.git"
  },
  "readme": "README.md",
  "license": "MIT",
  "dependencies": {
<<<<<<< HEAD
    "canvas-prebuilt": "^2.0.0-alpha.12",
=======
    "canvas-prebuilt": "2.0.0-alpha.5",
>>>>>>> d9aa02d2
    "fresh-require": "^1.0.3"
  },
  "peerDependencies": {
    "chart.js": "^2.7.2"
  },
  "devDependencies": {
    "@types/chart.js": "^2.7.10",
    "@types/mocha": "^5.2.0",
    "@types/node": "^9.4.7",
    "chart.js": "^2.7.2",
    "mocha": "^5.1.1",
    "source-map-support": "^0.5.5",
    "tslint": "^5.9.1",
    "tslint-divid": "^1.3.0",
    "tslint-eslint-rules": "^5.1.0",
    "tslint-immutable": "^4.5.2",
    "typescript": "^2.8.3"
  }
}<|MERGE_RESOLUTION|>--- conflicted
+++ resolved
@@ -1,10 +1,6 @@
 {
   "name": "chartjs-node-canvas",
-<<<<<<< HEAD
-  "version": "1.1.5",
-=======
-  "version": "1.1.3",
->>>>>>> d9aa02d2
+  "version": "1.1.6",
   "description": "A node renderer for Chart.js using canvas.",
   "main": "./dist/index.js",
   "types": "./dist/index.d.ts",
@@ -31,11 +27,7 @@
   "readme": "README.md",
   "license": "MIT",
   "dependencies": {
-<<<<<<< HEAD
     "canvas-prebuilt": "^2.0.0-alpha.12",
-=======
-    "canvas-prebuilt": "2.0.0-alpha.5",
->>>>>>> d9aa02d2
     "fresh-require": "^1.0.3"
   },
   "peerDependencies": {
