--- conflicted
+++ resolved
@@ -4,13 +4,8 @@
 const fresh = require("fresh-require");
 class CanvasRenderService {
     constructor(width, height, chartCallback) {
-<<<<<<< HEAD
-        this._canvas = canvas_prebuilt_1.createCanvas(width, height);
-        this._canvas.style = {};
-=======
         this._width = width;
         this._height = height;
->>>>>>> d9aa02d2
         this._ChartJs = fresh('chart.js', require);
         if (chartCallback) {
             chartCallback(this._ChartJs);
@@ -46,7 +41,7 @@
         return canvas.pngStream();
     }
     renderChart(configuration) {
-        const canvas = new Canvas(this._width, this._height);
+        const canvas = canvas_prebuilt_1.createCanvas(this._width, this._height);
         canvas.style = {};
         // Disable animation (otherwise charts will throw exceptions)
         configuration.options = configuration.options || {};
